--- conflicted
+++ resolved
@@ -1,9 +1,5 @@
 node_modules
 build
-<<<<<<< HEAD
 .vscode
 *.log
-=======
-*.log
-yarn.lock
->>>>>>> d8a79289
+yarn.lock