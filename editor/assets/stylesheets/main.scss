--- conflicted
+++ resolved
@@ -1,4 +1,3 @@
-<<<<<<< HEAD
 @import './variables';
 @import './_animations.scss';
 @import '../../header/style';
@@ -8,8 +7,6 @@
 @import '../../modes/visual-editor/style';
 @import '../../../controls/styles/toolbar.scss';
 
-=======
->>>>>>> f1b8d8d3
 body.toplevel_page_gutenberg {
 	background: #fff;
 
@@ -34,18 +31,18 @@
 		box-sizing: border-box;
 	}
 
-<<<<<<< HEAD
 	ul {
 		list-style-type: disc;
 	}
 
 	ol {
 		list-style-type: decimal;
-=======
+	}
+	
 	svg {
 		fill: currentColor;
->>>>>>> f1b8d8d3
 	}
+
 }
 
 .gutenberg__editor {
