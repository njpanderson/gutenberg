--- conflicted
+++ resolved
@@ -4,12 +4,8 @@
 import { connect } from 'react-redux';
 import classnames from 'classnames';
 
-<<<<<<< HEAD
-function VisualEditorBlock( { uid, block, isActive, activeRect, onChange, onFocus } ) {
-=======
 function VisualEditorBlock( props ) {
 	const { block } = props;
->>>>>>> a33cd564
 	const settings = wp.blocks.getBlockSettings( block.blockType );
 
 	let BlockEdit;
@@ -43,13 +39,6 @@
 
 	/* eslint-disable jsx-a11y/no-static-element-interactions */
 	return (
-<<<<<<< HEAD
-		<div role="presentation" onFocus={ onFocus } >
-			<BlockEdit
-				uid={ uid }
-				isActive={ isActive }
-				activeRect={ activeRect }
-=======
 		<div
 			tabIndex="0"
 			onFocus={ onSelect }
@@ -60,7 +49,6 @@
 			className={ className }
 		>
 			<BlockEdit
->>>>>>> a33cd564
 				attributes={ block.attributes }
 				onChange={ onAttributesChange } />
 		</div>
@@ -68,32 +56,6 @@
 	/* eslint-enable jsx-a11y/no-static-element-interactions */
 }
 
-<<<<<<< HEAD
-const mapStateToProps = ( state, ownProps ) => ( {
-	block: state.blocks.byUid[ ownProps.uid ],
-	isActive: ownProps.uid === state.blocks.activeUid,
-	activeRect: state.blocks.activeRect
-} );
-
-const mapDispatchToProps = ( dispatch, ownProps ) => ( {
-	onChange( updates ) {
-		dispatch( {
-			type: 'UPDATE_BLOCK',
-			uid: ownProps.uid,
-			updates
-		} );
-	},
-	onFocus( e ) {
-		dispatch( {
-			type: 'ACTIVE_BLOCK',
-			uid: ownProps.uid,
-			activeRect: e.target.getBoundingClientRect()
-		} );
-	}
-} );
-
-export default connect( mapStateToProps, mapDispatchToProps )( VisualEditorBlock );
-=======
 export default connect(
 	( state, ownProps ) => ( {
 		block: state.blocks.byUid[ ownProps.uid ],
@@ -137,5 +99,4 @@
 			} );
 		}
 	} )
-)( VisualEditorBlock );
->>>>>>> a33cd564
+)( VisualEditorBlock );